/*
 * Licensed to the Apache Software Foundation (ASF) under one
 * or more contributor license agreements.  See the NOTICE file
 * distributed with this work for additional information
 * regarding copyright ownership.  The ASF licenses this file
 * to you under the Apache License, Version 2.0 (the
 * "License"); you may not use this file except in compliance
 * with the License.  You may obtain a copy of the License at
 *
 *     http://www.apache.org/licenses/LICENSE-2.0
 *
 * Unless required by applicable law or agreed to in writing, software
 * distributed under the License is distributed on an "AS IS" BASIS,
 * WITHOUT WARRANTIES OR CONDITIONS OF ANY KIND, either express or implied.
 * See the License for the specific language governing permissions and
 * limitations under the License.
 */
package org.apache.cassandra.locator;

import java.net.InetAddress;
import java.util.*;
import java.util.concurrent.ConcurrentHashMap;
import java.util.concurrent.ConcurrentMap;
import java.util.concurrent.CopyOnWriteArrayList;
import java.util.concurrent.locks.ReadWriteLock;
import java.util.concurrent.locks.ReentrantReadWriteLock;

import com.google.common.collect.*;
import org.apache.cassandra.utils.Pair;
import org.apache.commons.lang.StringUtils;
import org.slf4j.Logger;
import org.slf4j.LoggerFactory;

import org.apache.cassandra.dht.Range;
import org.apache.cassandra.dht.Token;
import org.apache.cassandra.gms.FailureDetector;
import org.apache.cassandra.service.StorageService;

public class TokenMetadata
{
    private static final Logger logger = LoggerFactory.getLogger(TokenMetadata.class);

    /* Maintains token to endpoint map of every node in the cluster. */
    private final BiMap<Token, InetAddress> tokenToEndpointMap;

    /* Maintains endpoint to host ID map of every node in the cluster */
    private final BiMap<InetAddress, UUID> endpointToHostIdMap;

    // Prior to CASSANDRA-603, we just had <tt>Map<Range, InetAddress> pendingRanges<tt>,
    // which was added to when a node began bootstrap and removed from when it finished.
    //
    // This is inadequate when multiple changes are allowed simultaneously.  For example,
    // suppose that there is a ring of nodes A, C and E, with replication factor 3.
    // Node D bootstraps between C and E, so its pending ranges will be E-A, A-C and C-D.
    // Now suppose node B bootstraps between A and C at the same time. Its pending ranges
    // would be C-E, E-A and A-B. Now both nodes need to be assigned pending range E-A,
    // which we would be unable to represent with the old Map.  The same thing happens
    // even more obviously for any nodes that boot simultaneously between same two nodes.
    //
    // So, we made two changes:
    //
    // First, we changed pendingRanges to a <tt>Multimap<Range, InetAddress></tt> (now
    // <tt>Map<String, Multimap<Range, InetAddress>></tt>, because replication strategy
    // and options are per-KeySpace).
    //
    // Second, we added the bootstrapTokens and leavingEndpoints collections, so we can
    // rebuild pendingRanges from the complete information of what is going on, when
    // additional changes are made mid-operation.
    //
    // Finally, note that recording the tokens of joining nodes in bootstrapTokens also
    // means we can detect and reject the addition of multiple nodes at the same token
    // before one becomes part of the ring.
    private final BiMap<Token, InetAddress> bootstrapTokens = Maps.synchronizedBiMap(HashBiMap.<Token, InetAddress>create());
    // (don't need to record Token here since it's still part of tokenToEndpointMap until it's done leaving)
    private final Set<InetAddress> leavingEndpoints = new HashSet<InetAddress>();
    // this is a cache of the calculation from {tokenToEndpointMap, bootstrapTokens, leavingEndpoints}
    private final ConcurrentMap<String, Multimap<Range<Token>, InetAddress>> pendingRanges = new ConcurrentHashMap<String, Multimap<Range<Token>, InetAddress>>();

    // nodes which are migrating to the new tokens in the ring
    private final Set<Pair<Token, InetAddress>> movingEndpoints = new HashSet<Pair<Token, InetAddress>>();


    /* Use this lock for manipulating the token map */
    private final ReadWriteLock lock = new ReentrantReadWriteLock(true);
    private ArrayList<Token> sortedTokens;

    /* list of subscribers that are notified when the tokenToEndpointMap changed */
    private final CopyOnWriteArrayList<AbstractReplicationStrategy> subscribers = new CopyOnWriteArrayList<AbstractReplicationStrategy>();

    public TokenMetadata()
    {
        this(null);
    }

    public TokenMetadata(BiMap<Token, InetAddress> tokenToEndpointMap)
    {
        if (tokenToEndpointMap == null)
            tokenToEndpointMap = HashBiMap.create();
        this.tokenToEndpointMap = tokenToEndpointMap;
        endpointToHostIdMap = HashBiMap.create();
        sortedTokens = sortTokens();
    }

    private ArrayList<Token> sortTokens()
    {
        ArrayList<Token> tokens = new ArrayList<Token>(tokenToEndpointMap.keySet());
        Collections.sort(tokens);
        return tokens;
    }

    /** @return the number of nodes bootstrapping into source's primary range */
    public int pendingRangeChanges(InetAddress source)
    {
        int n = 0;
        Range<Token> sourceRange = getPrimaryRangeFor(getToken(source));
        synchronized (bootstrapTokens)
        {
            for (Token token : bootstrapTokens.keySet())
                if (sourceRange.contains(token))
                    n++;
        }
        return n;
    }

    /**
     * Update token map with a single token/endpoint pair in normal state.
     */
    public void updateNormalToken(Token token, InetAddress endpoint)
    {
        updateNormalTokens(Collections.singleton(Pair.create(token, endpoint)));
    }

    /**
     * Update token map with a set of token/endpoint pairs in normal state.
     *
     * Prefer this whenever there are multiple pairs to update, as each update (whether a single or multiple)
     * is expensive (CASSANDRA-3831).
     *
     * @param tokenPairs
     */
    public void updateNormalTokens(Set<Pair<Token, InetAddress>> tokenPairs)
    {
        if (tokenPairs.isEmpty())
            return;

        lock.writeLock().lock();
        try
        {
            boolean shouldSortTokens = false;
            for (Pair<Token, InetAddress> tokenEndpointPair : tokenPairs)
            {
                Token token = tokenEndpointPair.left;
                InetAddress endpoint = tokenEndpointPair.right;

                assert token != null;
                assert endpoint != null;

                bootstrapTokens.inverse().remove(endpoint);
                tokenToEndpointMap.inverse().remove(endpoint);
                InetAddress prev = tokenToEndpointMap.put(token, endpoint);
                if (!endpoint.equals(prev))
                {
                    if (prev != null)
                        logger.warn("Token " + token + " changing ownership from " + prev + " to " + endpoint);
                    shouldSortTokens = true;
                }
                leavingEndpoints.remove(endpoint);
                removeFromMoving(endpoint); // also removing this endpoint from moving
            }

            if (shouldSortTokens)
                sortedTokens = sortTokens();
        }
        finally
        {
            lock.writeLock().unlock();
        }
    }

    /**
     * Store an end-point to host ID mapping.  Each ID must be unique, and
     * cannot be changed after the fact.
     *
     * @param hostId
     * @param endpoint
     */
    public void updateHostId(UUID hostId, InetAddress endpoint)
    {
        assert hostId != null;
        assert endpoint != null;

        InetAddress storedEp = endpointToHostIdMap.inverse().get(hostId);
        if (storedEp != null)
        {
            if (!storedEp.equals(endpoint) && (FailureDetector.instance.isAlive(storedEp)))
            {
                throw new RuntimeException(String.format("Host ID collision between active endpoint %s and %s (id=%s)",
                                                         storedEp,
                                                         endpoint,
                                                         hostId));
            }
        }

        UUID storedId = endpointToHostIdMap.get(endpoint);
        if ((storedId != null) && (!storedId.equals(hostId)))
            logger.warn("Changing {}'s host ID from {} to {}", new Object[] {endpoint, storedId, hostId});

        endpointToHostIdMap.forcePut(endpoint, hostId);
    }

    /** Return the unique host ID for an end-point. */
    public UUID getHostId(InetAddress endpoint)
    {
        return endpointToHostIdMap.get(endpoint);
    }

<<<<<<< HEAD
    /** Return the end-point for a unique host ID */
    public InetAddress getEndpointForHostId(UUID hostId)
    {
        return endpointToHostIdMap.inverse().get(hostId);
=======
    /** @return a copy of the endpoint-to-id map for read-only operations */
    public Map<InetAddress, UUID> getHostIdMapForReading()
    {
        Map<InetAddress, UUID> readMap = new HashMap<InetAddress, UUID>();
        readMap.putAll(endpointToHostIdMap);
        return readMap;
>>>>>>> 5593c213
    }

    public void addBootstrapToken(Token token, InetAddress endpoint)
    {
        assert token != null;
        assert endpoint != null;

        lock.writeLock().lock();
        try
        {
            InetAddress oldEndpoint;

            oldEndpoint = bootstrapTokens.get(token);
            if (oldEndpoint != null && !oldEndpoint.equals(endpoint))
                throw new RuntimeException("Bootstrap Token collision between " + oldEndpoint + " and " + endpoint + " (token " + token);

            oldEndpoint = tokenToEndpointMap.get(token);
            if (oldEndpoint != null && !oldEndpoint.equals(endpoint))
                throw new RuntimeException("Bootstrap Token collision between " + oldEndpoint + " and " + endpoint + " (token " + token);

            bootstrapTokens.inverse().remove(endpoint);
            bootstrapTokens.put(token, endpoint);
        }
        finally
        {
            lock.writeLock().unlock();
        }
    }

    public void removeBootstrapToken(Token token)
    {
        assert token != null;

        lock.writeLock().lock();
        try
        {
            bootstrapTokens.remove(token);
        }
        finally
        {
            lock.writeLock().unlock();
        }
    }

    public void addLeavingEndpoint(InetAddress endpoint)
    {
        assert endpoint != null;

        lock.writeLock().lock();
        try
        {
            leavingEndpoints.add(endpoint);
        }
        finally
        {
            lock.writeLock().unlock();
        }
    }

    /**
     * Add a new moving endpoint
     * @param token token which is node moving to
     * @param endpoint address of the moving node
     */
    public void addMovingEndpoint(Token token, InetAddress endpoint)
    {
        assert endpoint != null;

        lock.writeLock().lock();

        try
        {
            movingEndpoints.add(new Pair<Token, InetAddress>(token, endpoint));
        }
        finally
        {
            lock.writeLock().unlock();
        }
    }

    public void removeEndpoint(InetAddress endpoint)
    {
        assert endpoint != null;

        lock.writeLock().lock();
        try
        {
            bootstrapTokens.inverse().remove(endpoint);
            tokenToEndpointMap.inverse().remove(endpoint);
            leavingEndpoints.remove(endpoint);
            endpointToHostIdMap.remove(endpoint);
            sortedTokens = sortTokens();
            invalidateCaches();
        }
        finally
        {
            lock.writeLock().unlock();
        }
    }

    /**
     * Remove pair of token/address from moving endpoints
     * @param endpoint address of the moving node
     */
    public void removeFromMoving(InetAddress endpoint)
    {
        assert endpoint != null;

        lock.writeLock().lock();
        try
        {
            for (Pair<Token, InetAddress> pair : movingEndpoints)
            {
                if (pair.right.equals(endpoint))
                {
                    movingEndpoints.remove(pair);
                    break;
                }
            }

            invalidateCaches();
        }
        finally
        {
            lock.writeLock().unlock();
        }
    }

    public Token getToken(InetAddress endpoint)
    {
        assert endpoint != null;
        assert isMember(endpoint); // don't want to return nulls

        lock.readLock().lock();
        try
        {
            return tokenToEndpointMap.inverse().get(endpoint);
        }
        finally
        {
            lock.readLock().unlock();
        }
    }

    public boolean isMember(InetAddress endpoint)
    {
        assert endpoint != null;

        lock.readLock().lock();
        try
        {
            return tokenToEndpointMap.inverse().containsKey(endpoint);
        }
        finally
        {
            lock.readLock().unlock();
        }
    }

    public boolean isLeaving(InetAddress endpoint)
    {
        assert endpoint != null;

        lock.readLock().lock();
        try
        {
            return leavingEndpoints.contains(endpoint);
        }
        finally
        {
            lock.readLock().unlock();
        }
    }

    public boolean isMoving(InetAddress endpoint)
    {
        assert endpoint != null;

        lock.readLock().lock();

        try
        {
            for (Pair<Token, InetAddress> pair : movingEndpoints)
            {
                if (pair.right.equals(endpoint))
                    return true;
            }

            return false;
        }
        finally
        {
            lock.readLock().unlock();
        }
    }

    /**
     * Create a copy of TokenMetadata with only tokenToEndpointMap. That is, pending ranges,
     * bootstrap tokens and leaving endpoints are not included in the copy.
     */
    public TokenMetadata cloneOnlyTokenMap()
    {
        lock.readLock().lock();
        try
        {
            return new TokenMetadata(HashBiMap.create(tokenToEndpointMap));
        }
        finally
        {
            lock.readLock().unlock();
        }
    }

    /**
     * Create a copy of TokenMetadata with tokenToEndpointMap reflecting situation after all
     * current leave operations have finished.
     *
     * @return new token metadata
     */
    public TokenMetadata cloneAfterAllLeft()
    {
        lock.readLock().lock();
        try
        {
            TokenMetadata allLeftMetadata = cloneOnlyTokenMap();

            for (InetAddress endpoint : leavingEndpoints)
                allLeftMetadata.removeEndpoint(endpoint);

            return allLeftMetadata;
        }
        finally
        {
            lock.readLock().unlock();
        }
    }

    /**
     * Create a copy of TokenMetadata with tokenToEndpointMap reflecting situation after all
     * current leave and move operations have finished.
     *
     * @return new token metadata
     */
    public TokenMetadata cloneAfterAllSettled()
    {
        lock.readLock().lock();

        try
        {
            TokenMetadata metadata = cloneOnlyTokenMap();

            for (InetAddress endpoint : leavingEndpoints)
                metadata.removeEndpoint(endpoint);


            for (Pair<Token, InetAddress> pair : movingEndpoints)
                metadata.updateNormalToken(pair.left, pair.right);

            return metadata;
        }
        finally
        {
            lock.readLock().unlock();
        }
    }

    public InetAddress getEndpoint(Token token)
    {
        lock.readLock().lock();
        try
        {
            return tokenToEndpointMap.get(token);
        }
        finally
        {
            lock.readLock().unlock();
        }
    }

    public Range<Token> getPrimaryRangeFor(Token right)
    {
        return new Range<Token>(getPredecessor(right), right);
    }

    public ArrayList<Token> sortedTokens()
    {
        lock.readLock().lock();
        try
        {
            return sortedTokens;
        }
        finally
        {
            lock.readLock().unlock();
        }
    }

    private Multimap<Range<Token>, InetAddress> getPendingRangesMM(String table)
    {
        Multimap<Range<Token>, InetAddress> map = pendingRanges.get(table);
        if (map == null)
        {
            map = HashMultimap.create();
            Multimap<Range<Token>, InetAddress> priorMap = pendingRanges.putIfAbsent(table, map);
            if (priorMap != null)
                map = priorMap;
        }
        return map;
    }

    /** a mutable map may be returned but caller should not modify it */
    public Map<Range<Token>, Collection<InetAddress>> getPendingRanges(String table)
    {
        return getPendingRangesMM(table).asMap();
    }

    public List<Range<Token>> getPendingRanges(String table, InetAddress endpoint)
    {
        List<Range<Token>> ranges = new ArrayList<Range<Token>>();
        for (Map.Entry<Range<Token>, InetAddress> entry : getPendingRangesMM(table).entries())
        {
            if (entry.getValue().equals(endpoint))
            {
                ranges.add(entry.getKey());
            }
        }
        return ranges;
    }

    public void setPendingRanges(String table, Multimap<Range<Token>, InetAddress> rangeMap)
    {
        pendingRanges.put(table, rangeMap);
    }

    public Token getPredecessor(Token token)
    {
        List tokens = sortedTokens();
        int index = Collections.binarySearch(tokens, token);
        assert index >= 0 : token + " not found in " + StringUtils.join(tokenToEndpointMap.keySet(), ", ");
        return (Token) (index == 0 ? tokens.get(tokens.size() - 1) : tokens.get(index - 1));
    }

    public Token getSuccessor(Token token)
    {
        List tokens = sortedTokens();
        int index = Collections.binarySearch(tokens, token);
        assert index >= 0 : token + " not found in " + StringUtils.join(tokenToEndpointMap.keySet(), ", ");
        return (Token) ((index == (tokens.size() - 1)) ? tokens.get(0) : tokens.get(index + 1));
    }

    /** caller should not modify bootstrapTokens */
    public Map<Token, InetAddress> getBootstrapTokens()
    {
        return bootstrapTokens;
    }

    /** caller should not modify leavingEndpoints */
    public Set<InetAddress> getLeavingEndpoints()
    {
        return leavingEndpoints;
    }

    /**
     * Endpoints which are migrating to the new tokens
     * @return set of addresses of moving endpoints
     */
    public Set<Pair<Token, InetAddress>> getMovingEndpoints()
    {
        return movingEndpoints;
    }

    public static int firstTokenIndex(final ArrayList ring, Token start, boolean insertMin)
    {
        assert ring.size() > 0;
        // insert the minimum token (at index == -1) if we were asked to include it and it isn't a member of the ring
        int i = Collections.binarySearch(ring, start);
        if (i < 0)
        {
            i = (i + 1) * (-1);
            if (i >= ring.size())
                i = insertMin ? -1 : 0;
        }
        return i;
    }

    public static Token firstToken(final ArrayList<Token> ring, Token start)
    {
        return ring.get(firstTokenIndex(ring, start, false));
    }

    /**
     * iterator over the Tokens in the given ring, starting with the token for the node owning start
     * (which does not have to be a Token in the ring)
     * @param includeMin True if the minimum token should be returned in the ring even if it has no owner.
     */
    public static Iterator<Token> ringIterator(final ArrayList<Token> ring, Token start, boolean includeMin)
    {
        if (ring.isEmpty())
            return includeMin ? Iterators.singletonIterator(StorageService.getPartitioner().getMinimumToken())
                              : Iterators.<Token>emptyIterator();

        final boolean insertMin = (includeMin && !ring.get(0).isMinimum()) ? true : false;
        final int startIndex = firstTokenIndex(ring, start, insertMin);
        return new AbstractIterator<Token>()
        {
            int j = startIndex;
            protected Token computeNext()
            {
                if (j < -1)
                    return endOfData();
                try
                {
                    // return minimum for index == -1
                    if (j == -1)
                        return StorageService.getPartitioner().getMinimumToken();
                    // return ring token for other indexes
                    return ring.get(j);
                }
                finally
                {
                    j++;
                    if (j == ring.size())
                        j = insertMin ? -1 : 0;
                    if (j == startIndex)
                        // end iteration
                        j = -2;
                }
            }
        };
    }

    /** used by tests */
    public void clearUnsafe()
    {
        bootstrapTokens.clear();
        tokenToEndpointMap.clear();
        leavingEndpoints.clear();
        pendingRanges.clear();
        endpointToHostIdMap.clear();
        invalidateCaches();
    }

    public String toString()
    {
        StringBuilder sb = new StringBuilder();
        lock.readLock().lock();
        try
        {
            Set<InetAddress> eps = tokenToEndpointMap.inverse().keySet();

            if (!eps.isEmpty())
            {
                sb.append("Normal Tokens:");
                sb.append(System.getProperty("line.separator"));
                for (InetAddress ep : eps)
                {
                    sb.append(ep);
                    sb.append(":");
                    sb.append(tokenToEndpointMap.inverse().get(ep));
                    sb.append(System.getProperty("line.separator"));
                }
            }

            synchronized (bootstrapTokens)
            {
                if (!bootstrapTokens.isEmpty())
                {
                    sb.append("Bootstrapping Tokens:" );
                    sb.append(System.getProperty("line.separator"));
                    for (Map.Entry<Token, InetAddress> entry : bootstrapTokens.entrySet())
                    {
                        sb.append(entry.getValue() + ":" + entry.getKey());
                        sb.append(System.getProperty("line.separator"));
                    }
                }
            }

            if (!leavingEndpoints.isEmpty())
            {
                sb.append("Leaving Endpoints:");
                sb.append(System.getProperty("line.separator"));
                for (InetAddress ep : leavingEndpoints)
                {
                    sb.append(ep);
                    sb.append(System.getProperty("line.separator"));
                }
            }

            if (!pendingRanges.isEmpty())
            {
                sb.append("Pending Ranges:");
                sb.append(System.getProperty("line.separator"));
                sb.append(printPendingRanges());
            }
        }
        finally
        {
            lock.readLock().unlock();
        }

        return sb.toString();
    }

    public String printPendingRanges()
    {
        StringBuilder sb = new StringBuilder();

        for (Map.Entry<String, Multimap<Range<Token>, InetAddress>> entry : pendingRanges.entrySet())
        {
            for (Map.Entry<Range<Token>, InetAddress> rmap : entry.getValue().entries())
            {
                sb.append(rmap.getValue() + ":" + rmap.getKey());
                sb.append(System.getProperty("line.separator"));
            }
        }

        return sb.toString();
    }

    public void invalidateCaches()
    {
        for (AbstractReplicationStrategy subscriber : subscribers)
        {
            subscriber.invalidateCachedTokenEndpointValues();
        }
    }

    public void register(AbstractReplicationStrategy subscriber)
    {
        subscribers.add(subscriber);
    }

    public void unregister(AbstractReplicationStrategy subscriber)
    {
        subscribers.remove(subscriber);
    }

    /**
     * write endpoints may be different from read endpoints, because read endpoints only need care about the
     * "natural" nodes for a token, but write endpoints also need to account for nodes that are bootstrapping
     * into the ring, and write data there too so that they stay up to date during the bootstrap process.
     * Thus, this method may return more nodes than the Replication Factor.
     *
     * If possible, will return the same collection it was passed, for efficiency.
     *
     * Only ReplicationStrategy should care about this method (higher level users should only ask for Hinted).
     */
    public Collection<InetAddress> getWriteEndpoints(Token token, String table, Collection<InetAddress> naturalEndpoints)
    {
        Map<Range<Token>, Collection<InetAddress>> ranges = getPendingRanges(table);
        if (ranges.isEmpty())
            return naturalEndpoints;

        Set<InetAddress> endpoints = new HashSet<InetAddress>(naturalEndpoints);

        for (Map.Entry<Range<Token>, Collection<InetAddress>> entry : ranges.entrySet())
        {
            if (entry.getKey().contains(token))
            {
                endpoints.addAll(entry.getValue());
            }
        }

        return endpoints;
    }

    /**
     * @return a token to endpoint map to consider for read operations on the cluster.
     */
    public Map<Token, InetAddress> getTokenToEndpointMapForReading()
    {
        lock.readLock().lock();
        try
        {
            Map<Token, InetAddress> map = new HashMap<Token, InetAddress>(tokenToEndpointMap.size());
            map.putAll(tokenToEndpointMap);
            return map;
        }
        finally
        {
            lock.readLock().unlock();
        }
    }

    /**
     * @return a (stable copy, won't be modified) Token to Endpoint map for all the normal and bootstrapping nodes
     *         in the cluster.
     */
    public Map<Token, InetAddress> getNormalAndBootstrappingTokenToEndpointMap()
    {
        lock.readLock().lock();
        try
        {
            Map<Token, InetAddress> map = new HashMap<Token, InetAddress>(tokenToEndpointMap.size() + bootstrapTokens.size());
            map.putAll(tokenToEndpointMap);
            synchronized (bootstrapTokens)
            {
                map.putAll(bootstrapTokens);
            }
            return map;
        }
        finally
        {
            lock.readLock().unlock();
        }
    }
}<|MERGE_RESOLUTION|>--- conflicted
+++ resolved
@@ -214,19 +214,17 @@
         return endpointToHostIdMap.get(endpoint);
     }
 
-<<<<<<< HEAD
     /** Return the end-point for a unique host ID */
     public InetAddress getEndpointForHostId(UUID hostId)
     {
         return endpointToHostIdMap.inverse().get(hostId);
-=======
+
     /** @return a copy of the endpoint-to-id map for read-only operations */
     public Map<InetAddress, UUID> getHostIdMapForReading()
     {
         Map<InetAddress, UUID> readMap = new HashMap<InetAddress, UUID>();
         readMap.putAll(endpointToHostIdMap);
         return readMap;
->>>>>>> 5593c213
     }
 
     public void addBootstrapToken(Token token, InetAddress endpoint)
