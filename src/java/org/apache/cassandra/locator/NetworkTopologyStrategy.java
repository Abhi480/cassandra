--- conflicted
+++ resolved
@@ -72,35 +72,6 @@
     }
 
     /**
-<<<<<<< HEAD
-     * TODO: This is O(N) but could be constant time if the snitch could tell us the complete topology in one call
-     * @param dcEndpoints (out) this map is populated with dc -> set of endpoints
-     * @return map of DC onto set of racks in that DC
-     */
-    @SuppressWarnings("serial")
-    public Map<String, Set<String>> getRacks(TokenMetadata metadata, Map<String, Set<InetAddress>> dcEndpoints)
-    {
-        Map<String, Set<String>> racks = new HashMap<String, Set<String>>(datacenters.size())
-        {{
-            for (String dc : datacenters.keySet())
-                put(dc, new HashSet<String>());
-        }};
-        for (InetAddress ep : metadata.getNormalEndpoints())
-        {
-            racks.get(snitch.getDatacenter(ep)).add(snitch.getRack(ep));
-            dcEndpoints.get(snitch.getDatacenter(ep)).add(ep);
-        }
-        // remove empty DCs
-        for (Iterator<Map.Entry<String, Set<InetAddress>>> it = dcEndpoints.entrySet().iterator();
-                it.hasNext(); )
-            if (it.next().getValue().isEmpty())
-                it.remove();
-        return racks;
-    }
-
-    /**
-=======
->>>>>>> bfe4f9e4
      * calculate endpoints in one pass through the tokens by tracking our progress in each DC, rack etc.
      * this is worst-case O(N) but should in most cases be ~ O(RF)
      */
@@ -108,10 +79,7 @@
     @Override
     public List<InetAddress> calculateNaturalEndpoints(Token searchToken, TokenMetadata tokenMetadata)
     {
-<<<<<<< HEAD
-=======
         Set<InetAddress> replicas = new HashSet<InetAddress>();
->>>>>>> bfe4f9e4
         // replicas we have found in each DC
         Map<String, Set<InetAddress>> replicaEndpoints = new HashMap<String, Set<InetAddress>>(datacenters.size())
         {{
@@ -129,13 +97,6 @@
             for (Map.Entry<String, Integer> dc : datacenters.entrySet())
                 put(dc.getKey(), new HashSet<String>());
         }};
-<<<<<<< HEAD
-        // track which racks haven't yet been used for a DC
-        // when the set size is 0 we know we can stop trying to get unique racks
-        // (getRacks also populates remainingEndpoints)
-        Map<String, Set<String>> racks = getRacks(tokenMetadata, remainingEndpoints);
-=======
->>>>>>> bfe4f9e4
         // tracks the endpoints that we skipped over while looking for unique racks
         // when we relax the rack uniqueness we can append this to the current result so we don't have to wind back the iterator
         Map<String, Set<InetAddress>> skippedDcEndpoints = new HashMap<String, Set<InetAddress>>(datacenters.size())
@@ -149,13 +110,8 @@
             Token next = tokenIter.next();
             InetAddress ep = tokenMetadata.getEndpoint(next);
             String dc = snitch.getDatacenter(ep);
-<<<<<<< HEAD
-            // have we already found all replicas for this dc or used this endpoint already?
-            if (!remainingEndpoints.containsKey(dc) || !remainingEndpoints.get(dc).contains(ep))
-=======
             // have we already found all replicas for this dc?
             if (!replicaEndpoints.containsKey(dc) || !datacenters.containsKey(dc))
->>>>>>> bfe4f9e4
                 continue;
             // can we skip checking the rack?
             if (seenRacks.get(dc).size() == racks.get(dc).size())
@@ -185,13 +141,6 @@
                             replicas.add(nextSkipped);
                         }
                     }
-<<<<<<< HEAD
-                } else
-                {
-                    if (remainingEndpoints.get(dc).remove(ep))
-                        skippedDcEndpoints.get(dc).add(ep);
-=======
->>>>>>> bfe4f9e4
                 }
             }
             // check if we found RF replicas for this DC or whether we exhausted its endpoints
